--- conflicted
+++ resolved
@@ -52,32 +52,7 @@
     from openforcefield.topology import Molecule as OffMolecule
     from openforcefield.topology import Topology as OffTopology
 except:
-<<<<<<< HEAD
     pass
-
-"""Dictionary for building parameter identifiers.  As usual they go like this:
-Bond/length/OW.HW
-The dictionary is two-layered because the same interaction type (Bond)
-could be under two different parent types (HarmonicBondForce, AmoebaHarmonicBondForce)"""
-suffix_dict = { "HarmonicBondForce" : {"Bond" : ["class1","class2"]},
-                "HarmonicAngleForce" : {"Angle" : ["class1","class2","class3"],},
-                "PeriodicTorsionForce" : {"Proper" : ["class1","class2","class3","class4"],},
-                "NonbondedForce" : {"Atom": ["type"]},
-                "CustomNonbondedForce" : {"Atom": ["class"]},
-                "GBSAOBCForce" : {"Atom": ["type"]},
-                "AmoebaBondForce" : {"Bond" : ["class1","class2"]},
-                "AmoebaAngleForce" : {"Angle" : ["class1","class2","class3"]},
-                "AmoebaStretchBendForce" : {"StretchBend" : ["class1","class2","class3"]},
-                "AmoebaVdwForce" : {"Vdw" : ["class"]},
-                "AmoebaMultipoleForce" : {"Multipole" : ["type","kz","kx"], "Polarize" : ["type"]},
-                "AmoebaUreyBradleyForce" : {"UreyBradley" : ["class1","class2","class3"]},
-                "Residues.Residue" : {"VirtualSite" : ["index"]},
-                ## LPW's custom parameter definitions
-                "ForceBalance" : {"GB": ["type"]},
-                }
-=======
-    warn_once("Failed to import openforcefield toolkit.")
->>>>>>> b7391121
 
 ## pdict is a useless variable if the force field is XML.
 pdict = "XML_Override"
